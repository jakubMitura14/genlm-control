--- conflicted
+++ resolved
@@ -21,21 +21,11 @@
 from benchmark.text_to_sql.spider.prompt_formatter import SpiderPromptFormatter  # noqa: E402
 
 
-def sampler_factory(sampler_name, llm, bool_cfg, sampler_args):
+def get_sampler(sampler_name):
     if sampler_name == "eager":
         from genlm_control.sampler import eager_token_sampler
 
-        return eager_token_sampler(llm, bool_cfg, **sampler_args)
-    elif sampler_name == "direct":
-        from genlm_control.sampler import direct_token_sampler
-
-        return direct_token_sampler(
-            llm * bool_cfg.coerce(llm, f=b"".join), **sampler_args
-        )
-    elif sampler_name == "swar":
-        from genlm_control.experimental.token_sampler import SWARTokenSampler
-
-        return SWARTokenSampler(llm * bool_cfg.coerce(llm, f=b"".join), **sampler_args)
+        return eager_token_sampler
     else:
         raise ValueError(f"Unknown sampler: {sampler_name}")
 
@@ -161,12 +151,8 @@
     dev_data, _, prompt_formatter = spider_setup(args.raw_spider_dir)
 
     sampler_cache = {}
-<<<<<<< HEAD
-    critic_cache = {}
     bool_cfgs = []
-=======
     # critic_cache = {}
->>>>>>> 47630fcb
     llm = PromptedLLM.from_name(args.model_name, **json.loads(args.lm_args))
 
     filtered_dev_data = [
@@ -208,8 +194,8 @@
         if sampler_key not in sampler_cache:
             bool_cfg = BoolCFG.from_lark(grammar)
             bool_cfgs.append(bool_cfg)
-            sampler_cache[sampler_key] = sampler_factory(
-                args.sampler_name, llm, bool_cfg, json.loads(args.sampler_args)
+            sampler_cache[sampler_key] = get_sampler(args.sampler_name)(
+                llm, bool_cfg, json.loads(args.sampler_args)
             )
         sampler = sampler_cache[sampler_key]
 
@@ -234,7 +220,6 @@
             max_tokens=args.max_tokens,
             ess_threshold=args.ess_threshold,
             json_path=os.path.join(args.output_dir, f"{i}_record.json"),
-            verbosity=1,
         )
 
         metadata = {
